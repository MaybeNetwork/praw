# This file is part of reddit_api.
# 
# reddit_api is free software: you can redistribute it and/or modify
# it under the terms of the GNU General Public License as published by
# the Free Software Foundation, either version 3 of the License, or
# (at your option) any later version.
#
# reddit_api is distributed in the hope that it will be useful,
# but WITHOUT ANY WARRANTY; without even the implied warranty of
# MERCHANTABILITY or FITNESS FOR A PARTICULAR PURPOSE.  See the
# GNU General Public License for more details.
# 
# You should have received a copy of the GNU General Public License
# along with reddit_api.  If not, see <http://www.gnu.org/licenses/>.

import cookielib
import re
import warnings
import urllib2
try:
    import json
except ImportError:
    import simplejson as json

from api_exceptions import APIException, APIWarning
from decorators import require_captcha, require_login, parse_api_json_response
from settings import DEFAULT_CONTENT_LIMIT
from urls import urls

# Import reddit objects
from base_objects import RedditObject
from comment import Comment, MoreComments
from helpers import _modify_relationship, _request
from inbox import Inbox
from redditor import Redditor
from submission import Submission
from subreddit import Subreddit


class Reddit(RedditObject):
    """A class for a reddit session."""
    DEFAULT_HEADERS = {}

    _friend = _modify_relationship("friend")
    _friend.__doc__ = "Friend the target user."
    _friend.__name__ = "_friend"

    _unfriend = _modify_relationship("friend", unlink=True)
    _unfriend.__doc__ = "Unfriend the target user."
    _unfriend.__name__ = "_unfriend"

    def __init__(self, user_agent=None, debug=False):
        """Specify the user agent for the application. If user_agent
        is None and debug is True, then the user agent will be
         "Reddit API Python Wrapper (Debug Mode)". """
        if user_agent is None:
            if debug:
                user_agent = "Reddit API Python Wrapper (Debug Mode)"
            else:
                raise APIException("You need to set a user_agent to identify "
                                   "your application!")
        self.DEFAULT_HEADERS["User-agent"] = user_agent

        _cookie_jar = cookielib.CookieJar()
        self._opener = urllib2.build_opener(
            urllib2.HTTPCookieProcessor(_cookie_jar))

        self.user = None
        self.modhash = None

    def __str__(self):
        return "Open Session (%s)" % (self.user or "Unauthenticated")

    def _request(self, page_url, params=None, url_data=None):
        """Given a page url and a dict of params, opens and returns the page.

        :param page_url: the url to grab content from.
        :param params: the extra url data to submit
        :param url_data: the GET data to put in the url
        :returns: the open page
        """
        return _request(self, page_url, params, url_data, self._opener)

    @parse_api_json_response
    def _request_json(self, page_url, params=None, url_data=None,
                      as_objects=True):
        """Gets the JSON processed from a page. Takes the same parameters as
        the _request method, plus a param to control whether objects are
        returned.

        :param page_url
        :param params
        :param url_data
        :param as_objects: Whether to return constructed Reddit objects or the
        raw json dict.
        :returns: JSON processed page
        """
        if not page_url.endswith(".json"):
            page_url += ".json"
        response = self._request(page_url, params, url_data)
        if as_objects:
            hook = self._json_reddit_objecter
        else:
            hook = None
        return json.loads(response, object_hook=hook)

    def _json_reddit_objecter(self, json_data):
        """
        Object hook to be used with json.load(s) to spit out RedditObjects while
        decoding.
        """
        # TODO: This can be nicer. CONTENT_KINDS dict.
        kinds = dict((content.kind, content) for content in
                     (Comment, MoreComments, Redditor, Subreddit, Submission))
        try:
            kind = kinds[json_data["kind"]]
        except KeyError:
            if 'json' in json_data:
                if len(json_data) == 1:
                    return json_data['json']
                else:
                    warnings.warn('Unknown object type: %s' % json_data)
        else:
            return kind.from_api_response(self, json_data["data"])
        return json_data

    @property
    @require_login
    def content_id(self):
        """
        For most purposes, we can stretch things a bit and just make believe
        this object is the user (and return it's content_id instead of none.)
        """
        return self.user.content_id

    def _get_content(self, page_url, limit=DEFAULT_CONTENT_LIMIT,
                     url_data=None, place_holder=None):
        """A generator method to return Reddit content from a URL. Starts at
        the initial page_url, and fetches content using the `after` JSON data
        until `limit` entries have been fetched, or the `place_holder` has been
        reached.

        :param page_url: the url to start fetching content from
        :param limit: the maximum number of content entries to fetch. if None,
            then fetch unlimited entries--this would be used in conjunction
            with the place_holder param.
        :param url_data: extra GET data to put in the url
        :param place_holder: if not None, the method will fetch `limit`
            content, stopping if it finds content with `id` equal to
            `place_holder`.
        :type place_holder: a string corresponding to a Reddit content id, e.g.
            't3_asdfasdf'
        :returns: a list of Reddit content, of type Subreddit, Comment, or
            Submission
        """
        content_found = 0

        if url_data is None:
            url_data = {}
        if limit is not None:
            limit = int(limit)
            fetch_all = False
        else:
            fetch_all = True

        # While we still need to fetch more content to reach our limit, do so.
        while fetch_all or content_found < limit:
            # If the after variable isn't None, add it do the URL of the page
            # we are going to fetch.
            page_data = self._request_json(page_url, url_data=url_data)

            # if for some reason we didn't get data, then break
            try:
                data = page_data["data"]
            except KeyError:
                break
            after = data.get('after')
            children = data.get('children')
            for child in children:
                yield child
                content_found += 1

                # Terminate when we reached the limit, or place holder
                if child.id == place_holder or content_found == limit:
                    return
            if not after:
                break
            url_data["after"] = after

<<<<<<< HEAD
    @require_login
    def _fetch_modhash(self):
        """Grab the current user's modhash. Basically, just fetch any Reddit
        HTML page (can just get first 1200 chars) and search for
        'modhash": "1233asdfawefasdf"', using re.search to grab the modhash.
        """
        # TODO: find the right modhash url, this is only temporary
        URL = urls["help"]
        data = self._request(URL)
        match = re.search(r"modhash\": \"([^\"]+)", data)
        self.modhash = match.group(1)

=======
>>>>>>> 3ea91a1e
    def get_redditor(self, user_name, *args, **kwargs):
        """Return a Redditor class for the user_name specified."""
        return Redditor(self, user_name, *args, **kwargs)

    def get_subreddit(self, subreddit_name, *args, **kwargs):
        """Returns a Subreddit class for the user_name specified."""
        return Subreddit(self, subreddit_name, *args, **kwargs)

    def get_submission_by_id(self, story_id):
        """ Given a story id, possibly prefixed by t3, return a 
        Submission object, also fetching its comments. """
        if story_id.startswith("t3_"):
            story_id = story_id.split("_")[1]
        submission_info, comment_info = self._request_json(
                urls["comments"] + story_id)
        submission = submission_info["data"]["children"][0]
        comments = comment_info["data"]["children"]
        for comment in comments:
            comment._update_submission(submission)

        return submission


    @require_login
    def get_inbox(self, *args, **kwargs):
        """Return an Inbox object."""
        return Inbox(self, *args, **kwargs)

    def login(self, user=None, password=None):
        """Login to Reddit. If no user or password is provided, the user will
        be prompted with raw_input and getpass.getpass.
        """
        # Prompt user for necessary fields.
        if user is None:
            user = raw_input("Username: ")
        if password is None:
            import getpass
            password = getpass.getpass("Password: ")

        url = urls["login"]
        params = {'id' : '#login_login-main',
                  'op' : 'login-main',
                  'passwd' : password,
                  'user' : user,
                  'api_type' : 'json'}
        response = self._request_json(url, params)
        try:
            self.modhash = response['data']['modhash']
        except:
            raise Exception('Login failed: Unexpected result\n---\n%s\n---' % response)
        self.user = self.get_redditor(user)

    @require_login
    def logout(self):
        """
        Logs out of a session.
        """
        self.user = None
        url = urls["logout"]
        params = {"uh" : self.modhash}
        return self._request_json(url, params)

    @require_login
    def _subscribe(self, subreddit_id, unsubscribe=False):
        """If logged in, subscribe to the specified subreddit_id."""
        action = "unsub" if unsubscribe else "sub"
        url = urls["subscribe"]
        params = {'sr': subreddit_id,
                  'action': action,
                  'uh': self.modhash}
        return self._request_json(url, params)

    @require_login
    def _add_comment(self, content_id, subreddit_name=None, text=""):
        """Comment on the given content_id with the given text."""
        url = urls["comment"]
        params = {'thing_id': content_id,
                  'text': text,
                  'uh': self.modhash,
                  'r': subreddit_name}
        self._request_json(url, params)

    def get_front_page(self, limit=DEFAULT_CONTENT_LIMIT):
        """Return the reddit front page. Login isn't required, but you'll only
        see your own front page if you are logged in."""
        return self._get_content(urls["reddit_url"], limit=limit)

    def get_submission(self, url):
        """Return a submission object for the given url."""
        submission_info, comment_info = self._request_json(url)
        submission = submission_info['data']['children'][0]
        submission.comments = comment_info['data']['children']
        return submission

    @require_login
    def get_saved_links(self, limit=DEFAULT_CONTENT_LIMIT):
        """Return a listing of the logged-in user's saved links."""
        return self._get_content(urls["saved"], limit=limit)

    def get_all_comments(self, limit=DEFAULT_CONTENT_LIMIT, place_holder=None):
        """Returns a listing from reddit.com/comments (which provides all of
        the most recent comments from all users to all submissions)."""
        return self._get_content(urls["comments"], limit=limit, place_holder=place_holder)

    def info(self, url=None, id=None, limit=DEFAULT_CONTENT_LIMIT):
        """
        Query the API to see if the given URL has been submitted already, and
        if it has, return the submissions.

        One and only one out of url (a url string) and id (a reddit url id) is
        required.
        """
        if bool(url) == bool(id):
            # either both or neither were given, either way:
            raise TypeError("One (and only one) of url or id is required!")
        if url is not None:
            params = {"url" : url}

            if url.startswith(urls["reddit_url"]) and url != urls["reddit_url"]:
                warnings.warn("It looks like you may be trying to get the info"
                              " of a self or internal link. This probably "
                              "won't return any useful results!", APIWarning)
        else:
            params = {"id" : id}
        return self._get_content(urls["info"], url_data=params, limit=limit)

    @require_captcha
    def send_feedback(self, name, email, message, reason="feedback"):
        """
        Send feedback to the admins. Please don't abuse this, read what it says
        on the send feedback page!
        """
        url = urls["send_feedback"]
        params = {"name" : name,
                  "email" : email,
                  "reason" : reason,
                  "text" : message}
        return self._request_json(url, params)

    @require_login
    @require_captcha
    def compose_message(self, recipient, subject, message, captcha=None):
        """
        Send a message to another redditor.
        """
        url = urls["compose_message"]
        params = {"text" : message,
                  "subject" : subject,
                  "to" : str(recipient),
                  "uh" : self.modhash,
                  "user" : self.user.user_name}
        if captcha:
            params.update(captcha)
        return self._request_json(url, params)

    def search_reddit_names(self, query):
        """
        Search the subreddits for a reddit whose name matches the query.
        """
        url = urls["search_reddit_names"]
        params = {"query" : query}
        results = self._request_json(url, params)
        return [self.get_subreddit(name) for name in results.get("names")]

    @require_login
    @require_captcha
    def submit(self, subreddit, url, title, submit_type=None, text=None,
               captcha=None):
        """
        Submit a new link.

        Accepts either a Subreddit object or a str containing the subreddit
        name.
        """
        params = {"kind" : "link",
                  "sr" : str(subreddit),
                  "title" : title,
                  "uh" : self.modhash,
                  "url" : url,
                  "api_type" : "json"
                  }
        if submit_type == 'self' and text != None:
            params["kind"] = submit_type
            params["text"] = text
            del(params["url"])
        if captcha:
            params.update(captcha)
        ret = self._request_json(urls['submit'], params)
        return 'errors' in ret and len(ret['errors']) == 0

    @require_login
    def create_subreddit(self, short_title, full_title, description="", language="English [en]",
            type="public", content_options="any", other_options=None,
            domain=""):
        """Create a new subreddit"""
        url = urls["create"]
        # TODO: Implement the rest of the options.
        params = {"name" : short_title,
                  "title" : full_title,
                  "type" : type,
                  "uh" : self.reddit_session.modhash}
        return self._request_json(url, params)

    @require_captcha
    def create_redditor(self, password, email=""):
        """
        Register a new user.
        """
        password = str(password)
        url = urls["register"]
        params = {"email" : email,
                  "op" : "reg",
                  "passwd" : password,
                  "passwd2" : password,
                  "user" : self.user_name}
        return self._request_json(url, params)
<|MERGE_RESOLUTION|>--- conflicted
+++ resolved
@@ -187,21 +187,6 @@
                 break
             url_data["after"] = after
 
-<<<<<<< HEAD
-    @require_login
-    def _fetch_modhash(self):
-        """Grab the current user's modhash. Basically, just fetch any Reddit
-        HTML page (can just get first 1200 chars) and search for
-        'modhash": "1233asdfawefasdf"', using re.search to grab the modhash.
-        """
-        # TODO: find the right modhash url, this is only temporary
-        URL = urls["help"]
-        data = self._request(URL)
-        match = re.search(r"modhash\": \"([^\"]+)", data)
-        self.modhash = match.group(1)
-
-=======
->>>>>>> 3ea91a1e
     def get_redditor(self, user_name, *args, **kwargs):
         """Return a Redditor class for the user_name specified."""
         return Redditor(self, user_name, *args, **kwargs)
